//! Support for snapshotting.

use crate::{segments, segments::Segment, SnapshotterError};
use reth_db::database::Database;
use reth_interfaces::{RethError, RethResult};
use reth_primitives::{
    snapshot::{iter_snapshots, HighestSnapshots},
    BlockNumber, ChainSpec, SnapshotSegment, TxNumber,
};
use reth_provider::{BlockReader, DatabaseProviderRO, ProviderFactory, TransactionsProviderExt};
use std::{collections::HashMap, ops::RangeInclusive, path::PathBuf, sync::Arc};
use tokio::sync::watch;
use tracing::warn;

/// Result of [Snapshotter::run] execution.
pub type SnapshotterResult = Result<SnapshotTargets, SnapshotterError>;

/// The snapshotter type itself with the result of [Snapshotter::run]
pub type SnapshotterWithResult<DB> = (Snapshotter<DB>, SnapshotterResult);

/// Snapshots are initially created in `{...}/datadir/snapshots/temp` and moved once finished. This
/// directory is cleaned up on every booting up of the node.
const TEMPORARY_SUBDIRECTORY: &str = "temp";

/// Snapshotting routine. Main snapshotting logic happens in [Snapshotter::run].
#[derive(Debug)]
pub struct Snapshotter<DB> {
    /// Provider factory
    provider_factory: ProviderFactory<DB>,
    /// Directory where snapshots are located
    snapshots_path: PathBuf,
    /// Highest snapshotted block numbers for each segment
    highest_snapshots: HighestSnapshots,
    /// Channel sender to notify other components of the new highest snapshots
    highest_snapshots_notifier: watch::Sender<Option<HighestSnapshots>>,
    /// Channel receiver to be cloned and shared that already comes with the newest value
    highest_snapshots_tracker: HighestSnapshotsTracker,
    /// Block interval after which the snapshot is taken.
    block_interval: u64,
}

/// Tracker for the latest [`HighestSnapshots`] value.
pub type HighestSnapshotsTracker = watch::Receiver<Option<HighestSnapshots>>;

/// Snapshot targets, per data part, measured in [`BlockNumber`] and [`TxNumber`], if applicable.
#[derive(Debug, Clone, Eq, PartialEq)]
pub struct SnapshotTargets {
    headers: Option<RangeInclusive<BlockNumber>>,
    receipts: Option<(RangeInclusive<BlockNumber>, RangeInclusive<TxNumber>)>,
    transactions: Option<(RangeInclusive<BlockNumber>, RangeInclusive<TxNumber>)>,
}

impl SnapshotTargets {
    /// Returns `true` if any of the targets are [Some].
    pub fn any(&self) -> bool {
        self.headers.is_some() || self.receipts.is_some() || self.transactions.is_some()
    }

    /// Returns `true` if all targets are either [None] or multiple of `block_interval`.
    fn is_multiple_of_block_interval(&self, block_interval: u64) -> bool {
        [
            self.headers.as_ref(),
            self.receipts.as_ref().map(|(blocks, _)| blocks),
            self.transactions.as_ref().map(|(blocks, _)| blocks),
        ]
        .iter()
        .all(|blocks| blocks.map_or(true, |blocks| (blocks.end() + 1) % block_interval == 0))
    }

    // Returns `true` if all targets are either [`None`] or has beginning of the range equal to the
    // highest snapshot.
    fn is_contiguous_to_highest_snapshots(&self, snapshots: HighestSnapshots) -> bool {
        [
            (self.headers.as_ref(), snapshots.headers),
            (self.receipts.as_ref().map(|(blocks, _)| blocks), snapshots.receipts),
            (self.transactions.as_ref().map(|(blocks, _)| blocks), snapshots.transactions),
        ]
        .iter()
        .all(|(target, highest)| {
            target.map_or(true, |block_number| {
                highest.map_or(*block_number.start() == 0, |previous_block_number| {
                    *block_number.start() == previous_block_number + 1
                })
            })
        })
    }
}

impl<DB: Database> Snapshotter<DB> {
    /// Creates a new [Snapshotter].
    pub fn new(
        db: DB,
        snapshots_path: PathBuf,
        chain_spec: Arc<ChainSpec>,
        block_interval: u64,
    ) -> RethResult<Self> {
        let (highest_snapshots_notifier, highest_snapshots_tracker) = watch::channel(None);

        let mut snapshotter = Self {
            provider_factory: ProviderFactory::new(db, chain_spec),
            snapshots_path,
            // TODO(alexey): fill from on-disk snapshot data
            highest_snapshots: HighestSnapshots::default(),
            highest_snapshots_notifier,
            highest_snapshots_tracker,
            block_interval,
        };

        snapshotter.create_directory()?;
        snapshotter.update_highest_snapshots_tracker()?;

        Ok(snapshotter)
    }

    /// Ensures the snapshots directory and its temporary subdirectory are properly set up.
    ///
    /// This function performs the following actions:
    /// 1. If `datadir/snapshots` does not exist, it creates it.
    /// 2. Ensures `datadir/snapshots/temp` exists and is empty.
    ///
    /// The `temp` subdirectory is where snapshots are initially created before being
    /// moved to their final location within `datadir/snapshots`.
    fn create_directory(&self) -> RethResult<()> {
        let temporary_path = self.snapshots_path.join(TEMPORARY_SUBDIRECTORY);

        if !self.snapshots_path.exists() {
            reth_primitives::fs::create_dir_all(&self.snapshots_path)?;
        } else if temporary_path.exists() {
            reth_primitives::fs::remove_dir_all(&temporary_path)?;
        }

        reth_primitives::fs::create_dir_all(temporary_path)?;

        Ok(())
    }

    #[cfg(test)]
    fn set_highest_snapshots_from_targets(&mut self, targets: &SnapshotTargets) {
        if let Some(block_number) = &targets.headers {
            self.highest_snapshots.headers = Some(*block_number.end());
        }
        if let Some((block_number, _)) = &targets.receipts {
            self.highest_snapshots.receipts = Some(*block_number.end());
        }
        if let Some((block_number, _)) = &targets.transactions {
            self.highest_snapshots.transactions = Some(*block_number.end());
        }
    }

    /// Looks into the snapshot directory to find the highest snapshotted block of each segment, and
    /// notifies every tracker.
    fn update_highest_snapshots_tracker(&mut self) -> RethResult<()> {
<<<<<<< HEAD
        // It walks over the directory and parses the snapshot filenames extracing `SnapshotSegment`
        // and their inclusive range. It then takes the maximum block number for each specific
        // segment.
        for (segment, block_range, _) in iter_snapshots(&self.snapshots_path)
            .map_err(|err| RethError::Custom(err.to_string()))?
=======
        // It walks over the directory and parses the snapshot filenames extracting
        // `SnapshotSegment` and their inclusive range. It then takes the maximum block
        // number for each specific segment.
        for (segment, range) in reth_primitives::fs::read_dir(&self.snapshots_path)?
            .filter_map(Result::ok)
            .filter_map(|entry| {
                if let Ok(true) = entry.metadata().map(|metadata| metadata.is_file()) {
                    return SnapshotSegment::parse_filename(&entry.file_name().to_string_lossy())
                }
                None
            })
>>>>>>> e1dca84e
        {
            let max_segment_block = match segment {
                SnapshotSegment::Headers => &mut self.highest_snapshots.headers,
                SnapshotSegment::Transactions => &mut self.highest_snapshots.transactions,
                SnapshotSegment::Receipts => &mut self.highest_snapshots.receipts,
            };

            if max_segment_block.map_or(true, |block| block < *block_range.end()) {
                *max_segment_block = Some(*block_range.end());
            }
        }

        let _ = self.highest_snapshots_notifier.send(Some(self.highest_snapshots)).map_err(|_| {
            warn!(target: "snapshot", "Highest snapshots channel closed");
        });

        Ok(())
    }

    /// Returns a new [`HighestSnapshotsTracker`].
    pub fn highest_snapshot_receiver(&self) -> HighestSnapshotsTracker {
        self.highest_snapshots_tracker.clone()
    }

    /// Run the snapshotter
    pub fn run(&mut self, targets: SnapshotTargets) -> SnapshotterResult {
        debug_assert!(targets.is_multiple_of_block_interval(self.block_interval));
        debug_assert!(targets.is_contiguous_to_highest_snapshots(self.highest_snapshots));

        self.run_segment::<segments::Receipts>(
            targets.receipts.as_ref().map(|(range, _)| range.clone()),
        )?;

        self.run_segment::<segments::Transactions>(
            targets.transactions.as_ref().map(|(range, _)| range.clone()),
        )?;

        self.run_segment::<segments::Headers>(targets.headers.clone())?;

        self.update_highest_snapshots_tracker()?;

        Ok(targets)
    }

    /// Run the snapshotter for one segment.
    ///
    /// It first builds the snapshot in a **temporary directory** inside the snapshots directory. If
    /// for some reason the node is terminated during the snapshot process, it will be cleaned
    /// up on boot (on [`Snapshotter::new`]) and the snapshot process restarted from scratch for
    /// this block range and segment.
    ///
    /// If it succeeds, then we move the snapshot file from the temporary directory to its main one.
    fn run_segment<S: Segment + Default>(
        &self,
        block_range: Option<RangeInclusive<BlockNumber>>,
    ) -> RethResult<()> {
        if let Some(block_range) = block_range {
            let temp = self.snapshots_path.join(TEMPORARY_SUBDIRECTORY);
            let provider = self.provider_factory.provider()?;
            let tx_range = provider.transaction_range_by_block_range(block_range.clone())?;
            let filename = S::segment().filename(&block_range, &tx_range);

            S::default().snapshot::<DB>(&provider, temp.clone(), block_range)?;

            std::fs::rename(temp.join(&filename), self.snapshots_path.join(filename))
                .map_err(|err| RethError::Custom(err.to_string()))?;
        }
        Ok(())
    }

    /// Returns a snapshot targets at the provided finalized block number, respecting the block
    /// interval. The target is determined by the check against last snapshots.
    pub fn get_snapshot_targets(
        &self,
        finalized_block_number: BlockNumber,
    ) -> RethResult<SnapshotTargets> {
        let provider = self.provider_factory.provider()?;

        // Round down `finalized_block_number` to a multiple of `block_interval`
        let to_block_number = finalized_block_number.saturating_sub(
            // Adjust for 0-indexed block numbers
            (finalized_block_number + 1) % self.block_interval,
        );

        // Calculate block ranges to snapshot
        let headers_block_range =
            self.get_snapshot_target_block_range(to_block_number, self.highest_snapshots.headers);
        let receipts_block_range =
            self.get_snapshot_target_block_range(to_block_number, self.highest_snapshots.receipts);
        let transactions_block_range = self
            .get_snapshot_target_block_range(to_block_number, self.highest_snapshots.transactions);

        // Calculate transaction ranges to snapshot
        let mut block_to_tx_number_cache = HashMap::default();
        let receipts_tx_range = self.get_snapshot_target_tx_range(
            &provider,
            &mut block_to_tx_number_cache,
            self.highest_snapshots.receipts,
            &receipts_block_range,
        )?;
        let transactions_tx_range = self.get_snapshot_target_tx_range(
            &provider,
            &mut block_to_tx_number_cache,
            self.highest_snapshots.transactions,
            &transactions_block_range,
        )?;

        Ok(SnapshotTargets {
            headers: headers_block_range
                .size_hint()
                .1
                .expect("finalized block should be >= last headers snapshot")
                .ge(&(self.block_interval as usize))
                .then_some(headers_block_range),
            receipts: receipts_block_range
                .size_hint()
                .1
                .expect("finalized block should be >= last receipts snapshot")
                .ge(&(self.block_interval as usize))
                .then_some((receipts_block_range, receipts_tx_range)),
            transactions: transactions_block_range
                .size_hint()
                .1
                .expect("finalized block should be >= last transactions snapshot")
                .ge(&(self.block_interval as usize))
                .then_some((transactions_block_range, transactions_tx_range)),
        })
    }

    fn get_snapshot_target_block_range(
        &self,
        to_block_number: BlockNumber,
        highest_snapshot: Option<BlockNumber>,
    ) -> RangeInclusive<BlockNumber> {
        let highest_snapshot = highest_snapshot.map_or(0, |block_number| block_number + 1);
        highest_snapshot..=(highest_snapshot + self.block_interval - 1).min(to_block_number)
    }

    fn get_snapshot_target_tx_range(
        &self,
        provider: &DatabaseProviderRO<'_, DB>,
        block_to_tx_number_cache: &mut HashMap<BlockNumber, TxNumber>,
        highest_snapshot: Option<BlockNumber>,
        block_range: &RangeInclusive<BlockNumber>,
    ) -> RethResult<RangeInclusive<TxNumber>> {
        let from_tx_number = if let Some(block_number) = highest_snapshot {
            *block_to_tx_number_cache.entry(block_number).or_insert(
                provider
                    .block_body_indices(block_number)?
                    .ok_or(RethError::Custom(
                        "Block body indices for highest snapshot not found".to_string(),
                    ))?
                    .next_tx_num(),
            )
        } else {
            0
        };

        let to_tx_number = *block_to_tx_number_cache.entry(*block_range.end()).or_insert(
            provider
                .block_body_indices(*block_range.end())?
                .ok_or(RethError::Custom(
                    "Block body indices for block range end not found".to_string(),
                ))?
                .last_tx_num(),
        );
        Ok(from_tx_number..=to_tx_number)
    }
}

#[cfg(test)]
mod tests {
    use crate::{snapshotter::SnapshotTargets, Snapshotter};
    use assert_matches::assert_matches;
    use reth_interfaces::{
        test_utils::{generators, generators::random_block_range},
        RethError,
    };
    use reth_primitives::{snapshot::HighestSnapshots, B256, MAINNET};
    use reth_stages::test_utils::TestTransaction;

    #[test]
    fn new() {
        let tx = TestTransaction::default();
        let snapshots_dir = tempfile::TempDir::new().unwrap();
        let snapshotter =
            Snapshotter::new(tx.inner_raw(), snapshots_dir.into_path(), MAINNET.clone(), 2)
                .unwrap();

        assert_eq!(
            *snapshotter.highest_snapshot_receiver().borrow(),
            Some(HighestSnapshots::default())
        );
    }

    #[test]
    fn get_snapshot_targets() {
        let tx = TestTransaction::default();
        let snapshots_dir = tempfile::TempDir::new().unwrap();
        let mut rng = generators::rng();

        let blocks = random_block_range(&mut rng, 0..=3, B256::ZERO, 2..3);
        tx.insert_blocks(blocks.iter(), None).expect("insert blocks");

        let mut snapshotter =
            Snapshotter::new(tx.inner_raw(), snapshots_dir.into_path(), MAINNET.clone(), 2)
                .unwrap();

        // Snapshot targets has data per part up to the passed finalized block number,
        // respecting the block interval
        let targets = snapshotter.get_snapshot_targets(1).expect("get snapshot targets");
        assert_eq!(
            targets,
            SnapshotTargets {
                headers: Some(0..=1),
                receipts: Some((0..=1, 0..=3)),
                transactions: Some((0..=1, 0..=3))
            }
        );
        assert!(targets.is_multiple_of_block_interval(snapshotter.block_interval));
        assert!(targets.is_contiguous_to_highest_snapshots(snapshotter.highest_snapshots));
        // Imitate snapshotter run according to the targets which updates the last snapshots state
        snapshotter.set_highest_snapshots_from_targets(&targets);

        // Nothing to snapshot, last snapshots state of snapshotter doesn't pass the thresholds
        assert_eq!(
            snapshotter.get_snapshot_targets(2),
            Ok(SnapshotTargets { headers: None, receipts: None, transactions: None })
        );

        // Snapshot targets has data per part up to the passed finalized block number,
        // respecting the block interval
        let targets = snapshotter.get_snapshot_targets(5).expect("get snapshot targets");
        assert_eq!(
            targets,
            SnapshotTargets {
                headers: Some(2..=3),
                receipts: Some((2..=3, 4..=7)),
                transactions: Some((2..=3, 4..=7))
            }
        );
        assert!(targets.is_multiple_of_block_interval(snapshotter.block_interval));
        assert!(targets.is_contiguous_to_highest_snapshots(snapshotter.highest_snapshots));
        // Imitate snapshotter run according to the targets which updates the last snapshots state
        snapshotter.set_highest_snapshots_from_targets(&targets);

        // Block body indices not found
        assert_matches!(snapshotter.get_snapshot_targets(5), Err(RethError::Custom(_)));
    }
}<|MERGE_RESOLUTION|>--- conflicted
+++ resolved
@@ -150,26 +150,10 @@
     /// Looks into the snapshot directory to find the highest snapshotted block of each segment, and
     /// notifies every tracker.
     fn update_highest_snapshots_tracker(&mut self) -> RethResult<()> {
-<<<<<<< HEAD
         // It walks over the directory and parses the snapshot filenames extracing `SnapshotSegment`
         // and their inclusive range. It then takes the maximum block number for each specific
         // segment.
-        for (segment, block_range, _) in iter_snapshots(&self.snapshots_path)
-            .map_err(|err| RethError::Custom(err.to_string()))?
-=======
-        // It walks over the directory and parses the snapshot filenames extracting
-        // `SnapshotSegment` and their inclusive range. It then takes the maximum block
-        // number for each specific segment.
-        for (segment, range) in reth_primitives::fs::read_dir(&self.snapshots_path)?
-            .filter_map(Result::ok)
-            .filter_map(|entry| {
-                if let Ok(true) = entry.metadata().map(|metadata| metadata.is_file()) {
-                    return SnapshotSegment::parse_filename(&entry.file_name().to_string_lossy())
-                }
-                None
-            })
->>>>>>> e1dca84e
-        {
+        for (segment, block_range, _) in iter_snapshots(&self.snapshots_path)? {
             let max_segment_block = match segment {
                 SnapshotSegment::Headers => &mut self.highest_snapshots.headers,
                 SnapshotSegment::Transactions => &mut self.highest_snapshots.transactions,
