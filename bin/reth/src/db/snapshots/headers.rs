use super::{
    bench::{bench, BenchKind},
    Command,
};
use rand::{seq::SliceRandom, Rng};
use reth_db::{database::Database, open_db_read_only, snapshot::HeaderMask};
use reth_interfaces::db::LogLevel;
use reth_primitives::{
    snapshot::{Compression, Filters, InclusionFilter, PerfectHashingFunction},
    BlockHash, ChainSpec, Header, SnapshotSegment,
};
use reth_provider::{
    providers::SnapshotProvider, DatabaseProviderRO, HeaderProvider, ProviderError,
    ProviderFactory, TransactionsProviderExt,
};
use reth_snapshot::{segments, segments::Segment};
use std::{
    path::{Path, PathBuf},
    sync::Arc,
};

impl Command {
    pub(crate) fn generate_headers_snapshot<DB: Database>(
        &self,
        provider: &DatabaseProviderRO<'_, DB>,
        compression: Compression,
        inclusion_filter: InclusionFilter,
        phf: PerfectHashingFunction,
    ) -> eyre::Result<()> {
        let range = self.block_range();
        let filters = if self.with_filters {
            Filters::WithFilters(inclusion_filter, phf)
        } else {
            Filters::WithoutFilters
        };

        let segment = segments::Headers::new(compression, filters);

        segment.snapshot::<DB>(provider, PathBuf::default(), range.clone())?;

        // Default name doesn't have any configuration
<<<<<<< HEAD
        let tx_range = provider.transaction_range_by_block_range(range.clone())?;
        let default_name: PathBuf = SnapshotSegment::Headers.filename(&range, &tx_range).into();
        let new_name: PathBuf = SnapshotSegment::Headers
            .filename_with_configuration(filters, compression, &range, &tx_range)
            .into();

        std::fs::rename(default_name, new_name)?;
=======
        reth_primitives::fs::rename(
            SnapshotSegment::Headers.filename(&range),
            SnapshotSegment::Headers.filename_with_configuration(filters, compression, &range),
        )?;
>>>>>>> 986abfd6

        Ok(())
    }

    pub(crate) fn bench_headers_snapshot(
        &self,
        db_path: &Path,
        log_level: Option<LogLevel>,
        chain: Arc<ChainSpec>,
        compression: Compression,
        inclusion_filter: InclusionFilter,
        phf: PerfectHashingFunction,
    ) -> eyre::Result<()> {
        let filters = if self.with_filters {
            Filters::WithFilters(inclusion_filter, phf)
        } else {
            Filters::WithoutFilters
        };

        let block_range = self.block_range();

        let mut row_indexes = block_range.clone().collect::<Vec<_>>();
        let mut rng = rand::thread_rng();

        let tx_range = ProviderFactory::new(open_db_read_only(db_path, log_level)?, chain.clone())
            .provider()?
            .transaction_range_by_block_range(block_range.clone())?;

        let path: PathBuf = SnapshotSegment::Headers
            .filename_with_configuration(filters, compression, &block_range, &tx_range)
            .into();
        let provider = SnapshotProvider::default();
        let jar_provider = provider.get_segment_provider_from_block(
            SnapshotSegment::Headers,
            self.from,
            Some(&path),
        )?;
        let mut cursor = jar_provider.cursor()?;

        for bench_kind in [BenchKind::Walk, BenchKind::RandomAll] {
            bench(
                bench_kind,
                (open_db_read_only(db_path, log_level)?, chain.clone()),
                SnapshotSegment::Headers,
                filters,
                compression,
                || {
                    for num in row_indexes.iter() {
                        cursor
                            .get_one::<HeaderMask<Header>>((*num).into())?
                            .ok_or(ProviderError::HeaderNotFound((*num).into()))?;
                    }
                    Ok(())
                },
                |provider| {
                    for num in row_indexes.iter() {
                        provider
                            .header_by_number(*num)?
                            .ok_or(ProviderError::HeaderNotFound((*num).into()))?;
                    }
                    Ok(())
                },
            )?;

            // For random walk
            row_indexes.shuffle(&mut rng);
        }

        // BENCHMARK QUERYING A RANDOM HEADER BY NUMBER
        {
            let num = row_indexes[rng.gen_range(0..row_indexes.len())];
            bench(
                BenchKind::RandomOne,
                (open_db_read_only(db_path, log_level)?, chain.clone()),
                SnapshotSegment::Headers,
                filters,
                compression,
                || {
                    Ok(cursor
                        .get_one::<HeaderMask<Header>>(num.into())?
                        .ok_or(ProviderError::HeaderNotFound(num.into()))?)
                },
                |provider| {
                    Ok(provider
                        .header_by_number(num as u64)?
                        .ok_or(ProviderError::HeaderNotFound((num as u64).into()))?)
                },
            )?;
        }

        // BENCHMARK QUERYING A RANDOM HEADER BY HASH
        {
            let num = row_indexes[rng.gen_range(0..row_indexes.len())] as u64;
            let header_hash =
                ProviderFactory::new(open_db_read_only(db_path, log_level)?, chain.clone())
                    .header_by_number(num)?
                    .ok_or(ProviderError::HeaderNotFound(num.into()))?
                    .hash_slow();

            bench(
                BenchKind::RandomHash,
                (open_db_read_only(db_path, log_level)?, chain.clone()),
                SnapshotSegment::Headers,
                filters,
                compression,
                || {
                    let (header, hash) = cursor
                        .get_two::<HeaderMask<Header, BlockHash>>((&header_hash).into())?
                        .ok_or(ProviderError::HeaderNotFound(header_hash.into()))?;

                    // Might be a false positive, so in the real world we have to validate it
                    assert_eq!(hash, header_hash);

                    Ok(header)
                },
                |provider| {
                    Ok(provider
                        .header(&header_hash)?
                        .ok_or(ProviderError::HeaderNotFound(header_hash.into()))?)
                },
            )?;
        }
        Ok(())
    }
}<|MERGE_RESOLUTION|>--- conflicted
+++ resolved
@@ -39,20 +39,16 @@
         segment.snapshot::<DB>(provider, PathBuf::default(), range.clone())?;
 
         // Default name doesn't have any configuration
-<<<<<<< HEAD
         let tx_range = provider.transaction_range_by_block_range(range.clone())?;
-        let default_name: PathBuf = SnapshotSegment::Headers.filename(&range, &tx_range).into();
-        let new_name: PathBuf = SnapshotSegment::Headers
-            .filename_with_configuration(filters, compression, &range, &tx_range)
-            .into();
-
-        std::fs::rename(default_name, new_name)?;
-=======
         reth_primitives::fs::rename(
-            SnapshotSegment::Headers.filename(&range),
-            SnapshotSegment::Headers.filename_with_configuration(filters, compression, &range),
+            SnapshotSegment::Headers.filename(&range, &tx_range),
+            SnapshotSegment::Headers.filename_with_configuration(
+                filters,
+                compression,
+                &range,
+                &tx_range,
+            ),
         )?;
->>>>>>> 986abfd6
 
         Ok(())
     }
